--- conflicted
+++ resolved
@@ -61,13 +61,10 @@
       responses: Iterable[(String, Command)]
   ) extends Indication
 
-<<<<<<< HEAD
   case class MortalityNotice(actor: ActorRef[Command]) extends Command
 
   case object Die extends Command
-=======
   case class AtomicAbort(opId: String) extends Indication
->>>>>>> eeec96cf
 
   // Error responses
 
@@ -160,7 +157,7 @@
   private val commandBuffer = mutable.Queue[Command]()
   private val atomicCommandBuffer = mutable.Queue[Command]()
   private var dirty = false
-  
+
   // Random number generator
   val r = scala.util.Random
 
